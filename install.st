--- conflicted
+++ resolved
@@ -1,54 +1,4 @@
-<<<<<<< HEAD
-Transcript cr; show: 'travis---->bootstrapMetacello.st'.
-
-"Bootstrap Metacello-Base to simulate conditions when it's included in base images"
-[(Smalltalk
-  at: #'MetacelloProject'
-  ifAbsent: []) 
-    ifNil: [
-      "Metacello not pre-installed install Metacello-Base"
-      Transcript cr; show: 'Metacello not pre-installed install Metacello-Base'.
-      MetacelloBuilderTravisCI fileIn: 'Metacello-Base.st'.
-
-      "ensure that Gofer is available on Squeak"
-      MetacelloBuilderTravisCI retry: [
-        (Smalltalk at: #ConfigurationOf) 
-          ensureGoferVersion: 'Gofer-Core-lr.115' 
-          repositoryUrl: 'http://seaside.gemtalksystems.com/ss/metacello'. ]]
-    ifNotNil: [
-      "MetacelloProject already installed, install Metacello Preview"
-      Smalltalk 
-        at: #Metacello
-        ifAbsent: [
-          "Metacello class not present, so let's bootstrap the Metacello Preview"
-          Transcript cr; show: 'Metacello pre-installed bootstrap Metacello Preview'.
-          MetacelloBuilderTravisCI retry: [
-            (Smalltalk at: #Gofer) new
-              url: 'http://seaside.gemtalksystems.com/ss/metacello';
-              package: 'ConfigurationOfMetacello';
-              load ].
-          ((Smalltalk at: #ConfigurationOfMetacello) project 
-            version: #'previewBootstrap') load ].
-      Transcript cr; show: 'Install stable version of Metacello Preview'.
-      (Smalltalk at: #Metacello) new
-        configuration: 'MetacelloPreview';
-        version: #'stable'; 
-        repository: 'github://dalehenrich/metacello-work:configuration';
-        get.
-      (Smalltalk at: #Metacello) new
-        configuration: 'MetacelloPreview';
-        version: #'stable'; 
-        repository: 'github://dalehenrich/metacello-work:configuration';
-        load ]] 
-	on: Warning
-	do: [:ex |
-		Transcript cr; show: 'Warning: ', ex description.
-		ex resume: true].
-
-| baseDir log source packages |
-=======
 | baseDir log source packages gitPath |
->>>>>>> 05db53dc
 
 log := [:msg | | str |
     str := '-----> ', msg.
@@ -66,39 +16,6 @@
     project: 'OSProcess';
     install: 'OSProcess-dtl.73'.
 
-<<<<<<< HEAD
-(Installer monticello http: 'http://seaside.gemtalksystems.com/ss/')
-    project: 'metacello';
-            install: 'ConfigurationOfMetacello'.
-                    (Smalltalk at: #ConfigurationOfMetacello) perform: #load.
-
-"How do we find the actual repository? It's _by definition_ BUILD_DIR."
-source := (Smalltalk at: #MCFileTreeRepository) path: ((Smalltalk at: #UnixProcess) env at: #'BUILD_DIR').
-packages := source allPackageNames.
-packages := #('BaselineOfSignals' 'SI-Benchmarks' 'SI-OB-Morphic' 'SI-Reflection' 'SI-Wrapper' 'Signals').
-
-"Load in the latest versions (for filetree there ought to be only one version
- per package)."
-packages do: [:pkg |
-    (source highestNumberedVersionForPackageNamed: pkg) load].
-
-"Load in any configurations found. There OUGHT to be only one...?"
-((packages select: [:pkg |
-    pkg startsWith: 'ConfigurationOf'])
-        collect: #asSymbol)
-            do: [:conf |
-                log value: 'Installing ', conf.
-                (Smalltalk at: conf) loadStable].
-
-baseDir := FileDirectory on: ((Smalltalk at: #UnixProcess) env at: #'BUILD_DIR').
-(baseDir fileOrDirectoryExists: 'install.st')
-    ifTrue: [ |loader|
-        loader := CodeLoader new.
-	baseDir fileNamed: 'install.st' do: [:f |
-            loader installSourceFile: f]].
-
-WorldState addDeferredUIMessage: [ SmalltalkImage current snapshot: false andQuit: true ].
-=======
 (Smalltalk at: #Gofer) new
               url: 'http://seaside.gemtalksystems.com/ss/metacello';
                             package: 'ConfigurationOfMetacello';
@@ -127,5 +44,4 @@
 (Smalltalk at: #Metacello) new
   baseline: 'Signals';
   repository: 'filetree://', gitPath, '/signals/repository';
-  load.
->>>>>>> 05db53dc
+  load.